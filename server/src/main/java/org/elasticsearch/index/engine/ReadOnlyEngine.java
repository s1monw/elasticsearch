/*
 * Licensed to Elasticsearch under one or more contributor
 * license agreements. See the NOTICE file distributed with
 * this work for additional information regarding copyright
 * ownership. Elasticsearch licenses this file to you under
 * the Apache License, Version 2.0 (the "License"); you may
 * not use this file except in compliance with the License.
 * You may obtain a copy of the License at
 *
 *    http://www.apache.org/licenses/LICENSE-2.0
 *
 * Unless required by applicable law or agreed to in writing,
 * software distributed under the License is distributed on an
 * "AS IS" BASIS, WITHOUT WARRANTIES OR CONDITIONS OF ANY
 * KIND, either express or implied.  See the License for the
 * specific language governing permissions and limitations
 * under the License.
 */
package org.elasticsearch.index.engine;

import org.apache.lucene.codecs.blocktree.BlockTreeTermsReader;
import org.apache.lucene.index.DirectoryReader;
import org.apache.lucene.index.IndexCommit;
import org.apache.lucene.index.IndexReader;
import org.apache.lucene.index.IndexWriter;
import org.apache.lucene.index.SegmentCommitInfo;
import org.apache.lucene.index.SegmentInfos;
import org.apache.lucene.index.SoftDeletesDirectoryReaderWrapper;
import org.apache.lucene.search.IndexSearcher;
import org.apache.lucene.search.ReferenceManager;
import org.apache.lucene.search.SearcherManager;
import org.apache.lucene.store.Directory;
import org.apache.lucene.store.Lock;
import org.elasticsearch.Version;
import org.elasticsearch.common.lucene.Lucene;
import org.elasticsearch.common.lucene.index.ElasticsearchDirectoryReader;
import org.elasticsearch.common.util.concurrent.ReleasableLock;
import org.elasticsearch.core.internal.io.IOUtils;
import org.elasticsearch.index.mapper.MapperService;
import org.elasticsearch.index.seqno.SeqNoStats;
import org.elasticsearch.index.seqno.SequenceNumbers;
import org.elasticsearch.index.shard.DocsStats;
import org.elasticsearch.index.store.Store;
import org.elasticsearch.index.translog.Translog;
import org.elasticsearch.index.translog.TranslogStats;

import java.io.Closeable;
import java.io.IOException;
import java.io.UncheckedIOException;
import java.util.Arrays;
import java.util.Collections;
import java.util.List;
import java.util.Map;
import java.util.concurrent.CountDownLatch;
import java.util.function.BiFunction;
import java.util.function.Function;
import java.util.stream.Stream;

/**
 * A basic read-only engine that allows switching a shard to be true read-only temporarily or permanently.
 * Note: this engine can be opened side-by-side with a read-write engine but will not reflect any changes made to the read-write
 * engine.
 *
 * @see #ReadOnlyEngine(EngineConfig, SeqNoStats, TranslogStats, boolean, Function)
 */
public class ReadOnlyEngine extends Engine {

    /**
     * Reader attributes used for read only engines. These attributes prevent loading term dictionaries on-heap even if the field is an
     * ID field.
     */
    public static final Map<String, String> OFF_HEAP_READER_ATTRIBUTES = Collections.singletonMap(BlockTreeTermsReader.FST_MODE_KEY,
        BlockTreeTermsReader.FSTLoadMode.OFF_HEAP.name());
    private final SegmentInfos lastCommittedSegmentInfos;
    private final SeqNoStats seqNoStats;
    private final TranslogStats translogStats;
    private final SearcherManager searcherManager;
    private final IndexCommit indexCommit;
    private final Lock indexWriterLock;
    private final DocsStats docsStats;
    private final RamAccountingSearcherFactory searcherFactory;

    /**
     * Creates a new ReadOnlyEngine. This ctor can also be used to open a read-only engine on top of an already opened
     * read-write engine. It allows to optionally obtain the writer locks for the shard which would time-out if another
     * engine is still open.
     *
     * @param config the engine configuration
     * @param seqNoStats sequence number statistics for this engine or null if not provided
     * @param translogStats translog stats for this engine or null if not provided
     * @param obtainLock if <code>true</code> this engine will try to obtain the {@link IndexWriter#WRITE_LOCK_NAME} lock. Otherwise
     *                   the lock won't be obtained
     * @param readerWrapperFunction allows to wrap the index-reader for this engine.
     */
    public ReadOnlyEngine(EngineConfig config, SeqNoStats seqNoStats, TranslogStats translogStats, boolean obtainLock,
                   Function<DirectoryReader, DirectoryReader> readerWrapperFunction) {
        super(config);
        this.searcherFactory = new RamAccountingSearcherFactory(engineConfig.getCircuitBreakerService());
        try {
            Store store = config.getStore();
            store.incRef();
            DirectoryReader reader = null;
            Directory directory = store.directory();
            Lock indexWriterLock = null;
            boolean success = false;
            try {
                // we obtain the IW lock even though we never modify the index.
                // yet this makes sure nobody else does. including some testing tools that try to be messy
                indexWriterLock = obtainLock ? directory.obtainLock(IndexWriter.WRITE_LOCK_NAME) : null;
                this.lastCommittedSegmentInfos = Lucene.readSegmentInfos(directory);
                this.translogStats = translogStats == null ? new TranslogStats(0, 0, 0, 0, 0) : translogStats;
                if (seqNoStats == null) {
                    seqNoStats = buildSeqNoStats(config, lastCommittedSegmentInfos);
                    ensureMaxSeqNoEqualsToGlobalCheckpoint(seqNoStats);
                }
                this.seqNoStats = seqNoStats;
                this.indexCommit = Lucene.getIndexCommit(lastCommittedSegmentInfos, directory);
                reader = open(indexCommit);
                reader = wrapReader(reader, readerWrapperFunction);
                searcherManager = new SearcherManager(reader, searcherFactory);
                this.docsStats = docsStats(lastCommittedSegmentInfos);
                this.indexWriterLock = indexWriterLock;
                success = true;
            } finally {
                if (success == false) {
                    IOUtils.close(reader, indexWriterLock, store::decRef);
                }
            }
        } catch (IOException e) {
            throw new UncheckedIOException(e); // this is stupid
        }
    }

    protected void ensureMaxSeqNoEqualsToGlobalCheckpoint(final SeqNoStats seqNoStats) {
        // Before 8.0 the global checkpoint is not known and up to date when the engine is created after
        // peer recovery, so we only check the max seq no / global checkpoint coherency when the global
        // checkpoint is different from the unassigned sequence number value.
        // In addition to that we only execute the check if the index the engine belongs to has been
        // created after the refactoring of the Close Index API and its TransportVerifyShardBeforeCloseAction
        // that guarantee that all operations have been flushed to Lucene.
        final Version indexVersionCreated = engineConfig.getIndexSettings().getIndexVersionCreated();
        if (indexVersionCreated.onOrAfter(Version.V_7_2_0) ||
            (seqNoStats.getGlobalCheckpoint() != SequenceNumbers.UNASSIGNED_SEQ_NO)) {
            if (seqNoStats.getMaxSeqNo() != seqNoStats.getGlobalCheckpoint()) {
                throw new IllegalStateException("Maximum sequence number [" + seqNoStats.getMaxSeqNo()
                    + "] from last commit does not match global checkpoint [" + seqNoStats.getGlobalCheckpoint() + "]");
            }
        }
        assert assertMaxSeqNoEqualsToGlobalCheckpoint(seqNoStats.getMaxSeqNo(), seqNoStats.getGlobalCheckpoint());
    }

    protected boolean assertMaxSeqNoEqualsToGlobalCheckpoint(final long maxSeqNo, final long globalCheckpoint) {
        assert maxSeqNo == globalCheckpoint : "max seq. no. [" + maxSeqNo + "] does not match [" + globalCheckpoint + "]";
        return true;
    }

    @Override
    public void verifyEngineBeforeIndexClosing() throws IllegalStateException {
        // the value of the global checkpoint is verified when the read-only engine is opened,
        // and it is not expected to change during the lifecycle of the engine. We could also
        // check this value before closing the read-only engine but if something went wrong
        // and the global checkpoint is not in-sync with the max. sequence number anymore,
        // checking the value here again would prevent the read-only engine to be closed and
        // reopened as an internal engine, which would be the path to fix the issue.
    }

    protected final DirectoryReader wrapReader(DirectoryReader reader,
                                                    Function<DirectoryReader, DirectoryReader> readerWrapperFunction) throws IOException {
        if (engineConfig.getIndexSettings().isSoftDeleteEnabled()) {
            reader = new SoftDeletesDirectoryReaderWrapper(reader, Lucene.SOFT_DELETES_FIELD);
        }
        reader = readerWrapperFunction.apply(reader);
        return ElasticsearchDirectoryReader.wrap(reader, engineConfig.getShardId());
    }

    protected DirectoryReader open(IndexCommit commit) throws IOException {
        return DirectoryReader.open(commit, OFF_HEAP_READER_ATTRIBUTES);
    }

    private DocsStats docsStats(final SegmentInfos lastCommittedSegmentInfos) {
        long numDocs = 0;
        long numDeletedDocs = 0;
        long sizeInBytes = 0;
        if (lastCommittedSegmentInfos != null) {
            for (SegmentCommitInfo segmentCommitInfo : lastCommittedSegmentInfos) {
                numDocs += segmentCommitInfo.info.maxDoc() - segmentCommitInfo.getDelCount() - segmentCommitInfo.getSoftDelCount();
                numDeletedDocs += segmentCommitInfo.getDelCount() + segmentCommitInfo.getSoftDelCount();
                try {
                    sizeInBytes += segmentCommitInfo.sizeInBytes();
                } catch (IOException e) {
                    throw new UncheckedIOException("Failed to get size for [" + segmentCommitInfo.info.name + "]", e);
                }
            }
        }
        return new DocsStats(numDocs, numDeletedDocs, sizeInBytes);
    }

    @Override
    protected void closeNoLock(String reason, CountDownLatch closedLatch) {
        if (isClosed.compareAndSet(false, true)) {
            try {
                IOUtils.close(searcherManager, indexWriterLock, store::decRef);
            } catch (Exception ex) {
                logger.warn("failed to close searcher", ex);
            } finally {
                closedLatch.countDown();
            }
        }
    }

    private static SeqNoStats buildSeqNoStats(EngineConfig config, SegmentInfos infos) {
        final SequenceNumbers.CommitInfo seqNoStats =
            SequenceNumbers.loadSeqNoInfoFromLuceneCommit(infos.userData.entrySet());
        long maxSeqNo = seqNoStats.maxSeqNo;
        long localCheckpoint = seqNoStats.localCheckpoint;
        return new SeqNoStats(maxSeqNo, localCheckpoint, config.getGlobalCheckpointSupplier().getAsLong());
    }

    @Override
    public GetResult get(Get get, BiFunction<String, SearcherScope, Searcher> searcherFactory) throws EngineException {
        return getFromSearcher(get, searcherFactory, SearcherScope.EXTERNAL);
    }

    @Override
    protected ReferenceManager<IndexSearcher> getReferenceManager(SearcherScope scope) {
        return searcherManager;
    }

    @Override
    protected SegmentInfos getLastCommittedSegmentInfos() {
        return lastCommittedSegmentInfos;
    }

    @Override
    public String getHistoryUUID() {
        return lastCommittedSegmentInfos.userData.get(Engine.HISTORY_UUID_KEY);
    }

    @Override
    public long getWritingBytes() {
        return 0;
    }

    @Override
    public long getIndexThrottleTimeInMillis() {
        return 0;
    }

    @Override
    public boolean isThrottled() {
        return false;
    }

    @Override
    public IndexResult index(Index index) {
        assert false : "this should not be called";
        throw new UnsupportedOperationException("indexing is not supported on a read-only engine");
    }

    @Override
    public DeleteResult delete(Delete delete) {
        assert false : "this should not be called";
        throw new UnsupportedOperationException("deletes are not supported on a read-only engine");
    }

    @Override
    public NoOpResult noOp(NoOp noOp) {
        assert false : "this should not be called";
        throw new UnsupportedOperationException("no-ops are not supported on a read-only engine");
    }

    @Override
    public boolean isTranslogSyncNeeded() {
        return false;
    }

    @Override
    public boolean ensureTranslogSynced(Stream<Translog.Location> locations) {
        return false;
    }

    @Override
    public void syncTranslog() {
    }

    @Override
    public Closeable acquireRetentionLock() {
        return () -> {};
    }

    @Override
    public Translog.Snapshot newChangesSnapshot(String source, MapperService mapperService, long fromSeqNo, long toSeqNo,
                                                boolean requiredFullRange) throws IOException {
        if (engineConfig.getIndexSettings().isSoftDeleteEnabled() == false) {
            throw new IllegalStateException("accessing changes snapshot requires soft-deletes enabled");
        }
        return readHistoryOperations(source, mapperService, fromSeqNo);
    }

    @Override
    public Translog.Snapshot readHistoryOperations(String source, MapperService mapperService, long startingSeqNo) throws IOException {
        return newEmptySnapshot();
    }

    @Override
    public int estimateNumberOfHistoryOperations(String source, MapperService mapperService, long startingSeqNo) throws IOException {
        return 0;
    }

    @Override
    public boolean hasCompleteOperationHistory(String source, MapperService mapperService, long startingSeqNo) throws IOException {
        // we can do operation-based recovery if we don't have to replay any operation.
        return startingSeqNo > seqNoStats.getMaxSeqNo();
    }

    @Override
    public long getMinRetainedSeqNo() {
        throw new UnsupportedOperationException();
    }

    @Override
    public TranslogStats getTranslogStats() {
        return translogStats;
    }

    @Override
    public Translog.Location getTranslogLastWriteLocation() {
        return new Translog.Location(0,0,0);
    }

    @Override
    public long getLocalCheckpoint() {
        return seqNoStats.getLocalCheckpoint();
    }

    @Override
    public SeqNoStats getSeqNoStats(long globalCheckpoint) {
        return new SeqNoStats(seqNoStats.getMaxSeqNo(), seqNoStats.getLocalCheckpoint(), globalCheckpoint);
    }

    @Override
    public long getLastSyncedGlobalCheckpoint() {
        return seqNoStats.getGlobalCheckpoint();
    }

    @Override
    public long getIndexBufferRAMBytesUsed() {
        return 0;
    }

    @Override
    public List<Segment> segments(boolean verbose) {
        return Arrays.asList(getSegmentInfo(lastCommittedSegmentInfos, verbose));
    }

    @Override
    public void refresh(String source) {
        // we could allow refreshes if we want down the road the searcher manager will then reflect changes to a rw-engine
        // opened side-by-side
    }

    @Override
<<<<<<< HEAD
    public void writeIndexingBuffer() {
=======
    public boolean maybeRefresh(String source) throws EngineException {
        return false;
    }

    @Override
    public void writeIndexingBuffer() throws EngineException {
>>>>>>> 63ee61da
    }

    @Override
    public boolean shouldPeriodicallyFlush() {
        return false;
    }

    @Override
    public SyncedFlushResult syncFlush(String syncId, CommitId expectedCommitId) {
        // we can't do synced flushes this would require an indexWriter which we don't have
        throw new UnsupportedOperationException("syncedFlush is not supported on a read-only engine");
    }

    @Override
    public CommitId flush(boolean force, boolean waitIfOngoing) throws EngineException {
        return new CommitId(lastCommittedSegmentInfos.getId());
    }

    @Override
    public void forceMerge(boolean flush, int maxNumSegments, boolean onlyExpungeDeletes,
                           boolean upgrade, boolean upgradeOnlyAncientSegments) {
    }

    @Override
    public IndexCommitRef acquireLastIndexCommit(boolean flushFirst) {
        store.incRef();
        return new IndexCommitRef(indexCommit, store::decRef);
    }

    @Override
    public IndexCommitRef acquireSafeIndexCommit() {
        return acquireLastIndexCommit(false);
    }

    @Override
    public void activateThrottling() {
    }

    @Override
    public void deactivateThrottling() {
    }

    @Override
    public void trimUnreferencedTranslogFiles() {
    }

    @Override
    public boolean shouldRollTranslogGeneration() {
        return false;
    }

    @Override
    public void rollTranslogGeneration() {
    }

    @Override
    public int restoreLocalHistoryFromTranslog(TranslogRecoveryRunner translogRecoveryRunner) {
        return 0;
    }

    @Override
    public int fillSeqNoGaps(long primaryTerm) {
        return 0;
    }

    @Override
    public Engine recoverFromTranslog(final TranslogRecoveryRunner translogRecoveryRunner, final long recoverUpToSeqNo) {
        try (ReleasableLock lock = readLock.acquire()) {
            ensureOpen();
            try (Translog.Snapshot snapshot = newEmptySnapshot()) {
                translogRecoveryRunner.run(this, snapshot);
            } catch (final Exception e) {
                throw new EngineException(shardId, "failed to recover from empty translog snapshot", e);
            }
        }
        return this;
    }

    @Override
    public void skipTranslogRecovery() {
    }

    @Override
    public void trimOperationsFromTranslog(long belowTerm, long aboveSeqNo) {
    }

    @Override
    public void maybePruneDeletes() {
    }

    @Override
    public DocsStats docStats() {
        return docsStats;
    }

    @Override
    public void updateMaxUnsafeAutoIdTimestamp(long newTimestamp) {

    }

    protected void processReader(IndexReader reader) {
        searcherFactory.processReaders(reader, null);
    }

    @Override
    public boolean refreshNeeded() {
        return false;
    }

    private Translog.Snapshot newEmptySnapshot() {
        return new Translog.Snapshot() {
            @Override
            public void close() {
            }

            @Override
            public int totalOperations() {
                return 0;
            }

            @Override
            public Translog.Operation next() {
                return null;
            }
        };
    }

    @Override
    public long getMaxSeqNoOfUpdatesOrDeletes() {
        return seqNoStats.getMaxSeqNo();
    }

    @Override
    public void advanceMaxSeqNoOfUpdatesOrDeletes(long maxSeqNoOfUpdatesOnPrimary) {
        assert maxSeqNoOfUpdatesOnPrimary <= getMaxSeqNoOfUpdatesOrDeletes() :
            maxSeqNoOfUpdatesOnPrimary + ">" + getMaxSeqNoOfUpdatesOrDeletes();
    }
}<|MERGE_RESOLUTION|>--- conflicted
+++ resolved
@@ -360,16 +360,12 @@
     }
 
     @Override
-<<<<<<< HEAD
     public void writeIndexingBuffer() {
-=======
+
+    }
+
     public boolean maybeRefresh(String source) throws EngineException {
         return false;
-    }
-
-    @Override
-    public void writeIndexingBuffer() throws EngineException {
->>>>>>> 63ee61da
     }
 
     @Override
