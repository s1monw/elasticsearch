--- conflicted
+++ resolved
@@ -1582,19 +1582,12 @@
     }
 
     @Override
-<<<<<<< HEAD
     public void writeIndexingBuffer() throws IOException {
         if (indexWriter.flushNextBuffer() == false) {
             // nothing was actually flushed, so any RAM used will be due to deletes
             // in the version map.  Refresh to clear these out.
-            refresh("writeIndexingBuffer", SearcherScope.INTERNAL);
-        }
-=======
-    public void writeIndexingBuffer() throws EngineException {
-        // we obtain a read lock here, since we don't want a flush to happen while we are writing
-        // since it flushes the index as well (though, in terms of concurrency, we are allowed to do it)
-        refresh("write indexing buffer", SearcherScope.INTERNAL, true);
->>>>>>> 63ee61da
+            refresh("writeIndexingBuffer", SearcherScope.INTERNAL, true);
+        }
     }
 
     @Override
