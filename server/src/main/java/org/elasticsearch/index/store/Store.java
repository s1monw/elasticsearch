--- conflicted
+++ resolved
@@ -155,22 +155,10 @@
     public Store(ShardId shardId, IndexSettings indexSettings, Directory directory, ShardLock shardLock) {
         this(shardId, indexSettings, directory, shardLock, OnClose.EMPTY);
     }
-<<<<<<< HEAD
-    public Store(ShardId shardId, IndexSettings indexSettings, DirectoryService directoryService, ShardLock shardLock,
-                 OnClose onClose) throws IOException {
-        this(shardId, indexSettings, directoryService.newDirectory(), shardLock, onClose);
-    }
-
-    public Store(ShardId shardId, IndexSettings indexSettings, Directory dir, ShardLock shardLock,
-                 OnClose onClose) throws IOException {
-        super(shardId, indexSettings);
-        final Settings settings = indexSettings.getSettings();
-=======
 
     public Store(ShardId shardId, IndexSettings indexSettings, Directory directory, ShardLock shardLock,
                  OnClose onClose) {
         super(shardId, indexSettings);
->>>>>>> 42469a99
         final TimeValue refreshInterval = indexSettings.getValue(INDEX_STORE_STATS_REFRESH_INTERVAL_SETTING);
         logger.debug("store stats are refreshed with refresh_interval [{}]", refreshInterval);
         ByteSizeCachingDirectory sizeCachingDir = new ByteSizeCachingDirectory(directory, refreshInterval);
@@ -424,6 +412,7 @@
 
     @Override
     public void close() {
+
         if (isClosed.compareAndSet(false, true)) {
             // only do this once!
             decRef();
