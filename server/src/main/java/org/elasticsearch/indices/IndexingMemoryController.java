/*
 * Licensed to Elasticsearch under one or more contributor
 * license agreements. See the NOTICE file distributed with
 * this work for additional information regarding copyright
 * ownership. Elasticsearch licenses this file to you under
 * the Apache License, Version 2.0 (the "License"); you may
 * not use this file except in compliance with the License.
 * You may obtain a copy of the License at
 *
 *    http://www.apache.org/licenses/LICENSE-2.0
 *
 * Unless required by applicable law or agreed to in writing,
 * software distributed under the License is distributed on an
 * "AS IS" BASIS, WITHOUT WARRANTIES OR CONDITIONS OF ANY
 * KIND, either express or implied.  See the License for the
 * specific language governing permissions and limitations
 * under the License.
 */

package org.elasticsearch.indices;

import org.apache.logging.log4j.LogManager;
import org.apache.logging.log4j.Logger;
import org.apache.logging.log4j.message.ParameterizedMessage;
import org.apache.lucene.store.AlreadyClosedException;
import org.elasticsearch.common.settings.Setting;
import org.elasticsearch.common.settings.Setting.Property;
import org.elasticsearch.common.settings.Settings;
import org.elasticsearch.common.unit.ByteSizeUnit;
import org.elasticsearch.common.unit.ByteSizeValue;
import org.elasticsearch.common.unit.TimeValue;
import org.elasticsearch.common.util.concurrent.AbstractRunnable;
import org.elasticsearch.index.engine.Engine;
import org.elasticsearch.index.shard.IndexShard;
import org.elasticsearch.index.shard.IndexShardState;
import org.elasticsearch.index.shard.IndexingOperationListener;
import org.elasticsearch.index.shard.ShardId;
import org.elasticsearch.threadpool.Scheduler.Cancellable;
import org.elasticsearch.threadpool.ThreadPool;
import org.elasticsearch.threadpool.ThreadPool.Names;

import java.io.Closeable;
import java.util.ArrayList;
import java.util.EnumSet;
import java.util.HashSet;
import java.util.List;
import java.util.PriorityQueue;
import java.util.Set;
import java.util.concurrent.atomic.AtomicLong;
import java.util.concurrent.locks.ReentrantLock;

public class IndexingMemoryController implements IndexingOperationListener, Closeable {

    private static final Logger logger = LogManager.getLogger(IndexingMemoryController.class);

    /** How much heap (% or bytes) we will share across all actively indexing shards on this node (default: 10%). */
    public static final Setting<ByteSizeValue> INDEX_BUFFER_SIZE_SETTING =
            Setting.memorySizeSetting("indices.memory.index_buffer_size", "10%", Property.NodeScope);

    /** Only applies when <code>indices.memory.index_buffer_size</code> is a %,
     * to set a floor on the actual size in bytes (default: 48 MB). */
    public static final Setting<ByteSizeValue> MIN_INDEX_BUFFER_SIZE_SETTING = Setting.byteSizeSetting(
        "indices.memory.min_index_buffer_size",
        new ByteSizeValue(48, ByteSizeUnit.MB),
        new ByteSizeValue(0, ByteSizeUnit.BYTES),
        new ByteSizeValue(Long.MAX_VALUE, ByteSizeUnit.BYTES),
        Property.NodeScope);

    /** Only applies when <code>indices.memory.index_buffer_size</code> is a %,
     * to set a ceiling on the actual size in bytes (default: not set). */
    public static final Setting<ByteSizeValue> MAX_INDEX_BUFFER_SIZE_SETTING = Setting.byteSizeSetting(
        "indices.memory.max_index_buffer_size",
        new ByteSizeValue(-1),
        new ByteSizeValue(-1),
        new ByteSizeValue(Long.MAX_VALUE, ByteSizeUnit.BYTES),
        Property.NodeScope);

    /** If we see no indexing operations after this much time for a given shard,
     * we consider that shard inactive (default: 5 minutes). */
    public static final Setting<TimeValue> SHARD_INACTIVE_TIME_SETTING = Setting.positiveTimeSetting(
        "indices.memory.shard_inactive_time",
        TimeValue.timeValueMinutes(5),
        Property.NodeScope
    );

    /** How frequently we check indexing memory usage (default: 5 seconds). */
    public static final Setting<TimeValue> SHARD_MEMORY_INTERVAL_TIME_SETTING = Setting.positiveTimeSetting(
        "indices.memory.interval",
        TimeValue.timeValueSeconds(5),
        Property.NodeScope);

    private final ThreadPool threadPool;

    private final Iterable<IndexShard> indexShards;

    private final ByteSizeValue indexingBuffer;

    private final TimeValue inactiveTime;
    private final TimeValue interval;

    /** Contains shards currently being throttled because we can't write segments quickly enough */
    private final Set<IndexShard> throttled = new HashSet<>();

    private final Cancellable scheduler;

    private static final EnumSet<IndexShardState> CAN_WRITE_INDEX_BUFFER_STATES = EnumSet.of(
            IndexShardState.RECOVERING, IndexShardState.POST_RECOVERY, IndexShardState.STARTED);

    private final ShardsIndicesStatusChecker statusChecker;

    IndexingMemoryController(Settings settings, ThreadPool threadPool, Iterable<IndexShard> indexServices) {
        this.indexShards = indexServices;

        ByteSizeValue indexingBuffer = INDEX_BUFFER_SIZE_SETTING.get(settings);

        String indexingBufferSetting = settings.get(INDEX_BUFFER_SIZE_SETTING.getKey());
        // null means we used the default (10%)
        if (indexingBufferSetting == null || indexingBufferSetting.endsWith("%")) {
            // We only apply the min/max when % value was used for the index buffer:
            ByteSizeValue minIndexingBuffer = MIN_INDEX_BUFFER_SIZE_SETTING.get(settings);
            ByteSizeValue maxIndexingBuffer = MAX_INDEX_BUFFER_SIZE_SETTING.get(settings);
            if (indexingBuffer.getBytes() < minIndexingBuffer.getBytes()) {
                indexingBuffer = minIndexingBuffer;
            }
            if (maxIndexingBuffer.getBytes() != -1 && indexingBuffer.getBytes() > maxIndexingBuffer.getBytes()) {
                indexingBuffer = maxIndexingBuffer;
            }
        }
        this.indexingBuffer = indexingBuffer;

        this.inactiveTime = SHARD_INACTIVE_TIME_SETTING.get(settings);
        // we need to have this relatively small to free up heap quickly enough
        this.interval = SHARD_MEMORY_INTERVAL_TIME_SETTING.get(settings);

        this.statusChecker = new ShardsIndicesStatusChecker();

        logger.debug("using indexing buffer size [{}] with {} [{}], {} [{}]",
                     this.indexingBuffer,
                     SHARD_INACTIVE_TIME_SETTING.getKey(), this.inactiveTime,
                     SHARD_MEMORY_INTERVAL_TIME_SETTING.getKey(), this.interval);
        this.scheduler = scheduleTask(threadPool);

        // Need to save this so we can later launch async "write indexing buffer to disk" on shards:
        this.threadPool = threadPool;
    }

    protected Cancellable scheduleTask(ThreadPool threadPool) {
        // it's fine to run it on the scheduler thread, no busy work
        return threadPool.scheduleWithFixedDelay(statusChecker, interval, Names.SAME);
    }

    @Override
    public void close() {
        scheduler.cancel();
    }

    /**
     * returns the current budget for the total amount of indexing buffers of
     * active shards on this node
     */
    ByteSizeValue indexingBufferSize() {
        return indexingBuffer;
    }

    protected List<IndexShard> availableShards() {
        List<IndexShard> availableShards = new ArrayList<>();
        for (IndexShard shard : indexShards) {
            if (CAN_WRITE_INDEX_BUFFER_STATES.contains(shard.state())) {
                availableShards.add(shard);
            }
        }
        return availableShards;
    }

    /** returns how much heap this shard is using for its indexing buffer */
    protected long getIndexBufferRAMBytesUsed(IndexShard shard) {
        return shard.getIndexBufferRAMBytesUsed();
    }

    /** returns how many bytes this shard is currently writing to disk */
    protected long getShardWritingBytes(IndexShard shard) {
        return shard.getWritingBytes();
    }

    /** ask this shard to refresh, in the background, to free up heap */
    protected void writeIndexingBufferAsync(IndexShard shard) {
        threadPool.executor(ThreadPool.Names.REFRESH).execute(new AbstractRunnable() {
            @Override
            public void doRun() {
                shard.writeIndexingBuffer();
            }

            @Override
            public void onFailure(Exception e) {
                logger.warn(() -> new ParameterizedMessage("failed to write indexing buffer for shard [{}]; ignoring", shard.shardId()), e);
            }
        });
    }

    /** force checker to run now */
    void forceCheck() {
        statusChecker.run();
    }

    /** Asks this shard to throttle indexing to one thread */
    protected void activateThrottling(IndexShard shard) {
        shard.activateThrottling();
    }

    /** Asks this shard to stop throttling indexing to one thread */
    protected void deactivateThrottling(IndexShard shard) {
        shard.deactivateThrottling();
    }

    @Override
    public void postIndex(ShardId shardId, Engine.Index index, Engine.IndexResult result) {
        recordOperationBytes(index, result);
    }

    @Override
    public void postDelete(ShardId shardId, Engine.Delete delete, Engine.DeleteResult result) {
        recordOperationBytes(delete, result);
    }

    /** called by IndexShard to record estimated bytes written to translog for the operation */
    private void recordOperationBytes(Engine.Operation operation, Engine.Result result) {
        if (result.getResultType() == Engine.Result.Type.SUCCESS) {
            statusChecker.bytesWritten(operation.estimatedSizeInBytes());
        }
    }

    private static final class ShardAndBytesUsed implements Comparable<ShardAndBytesUsed> {
        final long bytesUsed;
        final IndexShard shard;

        ShardAndBytesUsed(long bytesUsed, IndexShard shard) {
            this.bytesUsed = bytesUsed;
            this.shard = shard;
        }

        @Override
        public int compareTo(ShardAndBytesUsed other) {
            // Sort larger shards first:
            return Long.compare(other.bytesUsed, bytesUsed);
        }
    }

    /** not static because we need access to many fields/methods from our containing class (IMC): */
    final class ShardsIndicesStatusChecker implements Runnable {

        final AtomicLong bytesWrittenSinceCheck = new AtomicLong();
        final ReentrantLock runLock = new ReentrantLock();

        /** Shard calls this on each indexing/delete op */
        public void bytesWritten(int bytes) {
            long totalBytes = bytesWrittenSinceCheck.addAndGet(bytes);
            assert totalBytes >= 0;
            while (totalBytes > indexingBuffer.getBytes()/30) {

                if (runLock.tryLock()) {
                    try {
                        // Must pull this again because it may have changed since we first checked:
                        totalBytes = bytesWrittenSinceCheck.get();
                        if (totalBytes > indexingBuffer.getBytes()/30) {
                            bytesWrittenSinceCheck.addAndGet(-totalBytes);
                            // NOTE: this is only an approximate check, because bytes written is to the translog,
                            // vs indexing memory buffer which is typically smaller but can be larger in extreme
                            // cases (many unique terms).  This logic is here only as a safety against thread
                            // starvation or too infrequent checking, to ensure we are still checking periodically,
                            // in proportion to bytes processed by indexing:
                            runUnlocked();
                        }
                    } finally {
                        runLock.unlock();
                    }

                    // Must get it again since other threads could have increased it while we were in runUnlocked
                    totalBytes = bytesWrittenSinceCheck.get();
                } else {
                    // Another thread beat us to it: let them do all the work, yay!
                    break;
                }
            }
        }

        @Override
        public void run() {
            runLock.lock();
            try {
                runUnlocked();
            } finally {
                runLock.unlock();
            }
        }

        private void runUnlocked() {
            // NOTE: even if we hit an errant exc here, our ThreadPool.scheduledWithFixedDelay will log the exception and re-invoke us
            // again, on schedule

            // First pass to sum up how much heap all shards' indexing buffers are using now, and how many bytes they are currently moving
            // to disk:
            long totalBytesUsed = 0;
            long totalBytesWriting = 0;
            for (IndexShard shard : availableShards()) {

                // Give shard a chance to transition to inactive so sync'd flush can happen:
                checkIdle(shard, inactiveTime.nanos());

                // How many bytes this shard is currently (async'd) moving from heap to disk:
                long shardWritingBytes = getShardWritingBytes(shard);

                // How many heap bytes this shard is currently using
                long shardBytesUsed = getIndexBufferRAMBytesUsed(shard);

                shardBytesUsed -= shardWritingBytes;
                totalBytesWriting += shardWritingBytes;

                // If the refresh completed just after we pulled shardWritingBytes and before we pulled shardBytesUsed, then we could
                // have a negative value here.  So we just skip this shard since that means it's now using very little heap:
                if (shardBytesUsed < 0) {
                    continue;
                }

                totalBytesUsed += shardBytesUsed;
            }

            if (logger.isTraceEnabled()) {
                logger.trace("total indexing heap bytes used [{}] vs {} [{}], currently writing bytes [{}]",
                    new ByteSizeValue(totalBytesUsed), INDEX_BUFFER_SIZE_SETTING.getKey(), indexingBuffer,
                    new ByteSizeValue(totalBytesWriting));
            }

            // If we are using more than 50% of our budget across both indexing buffer and bytes we are still moving to disk, then we now
            // throttle the top shards to send back-pressure to ongoing indexing:
            boolean doThrottle = (totalBytesWriting + totalBytesUsed) > 1.5 * indexingBuffer.getBytes();

            writeShardBuffers(doThrottle);

            if (doThrottle == false) {
                for(IndexShard shard : throttled) {
                    logger.info("stop throttling indexing for shard [{}]", shard.shardId());
                    deactivateThrottling(shard);
                }
                throttled.clear();
            }
        }
    }

    private long totalBytesWriting() {
        long totalBytes = 0;
        for (IndexShard shard : availableShards()) {
            totalBytes += shard.getWritingBytes();
        }
        return totalBytes;
    }

    private long totalBytesUsedByShards() {
        long totalBytes = 0;
        for (IndexShard shard : availableShards()) {
            // How many bytes this shard is currently (async'd) moving from heap to disk:
            long shardWritingBytes = getShardWritingBytes(shard);

            // How many heap bytes this shard is currently using
            long shardBytesUsed = getIndexBufferRAMBytesUsed(shard);

            shardBytesUsed -= shardWritingBytes;

            // If the refresh completed just after we pulled shardWritingBytes and before we pulled shardBytesUsed, then we could
            // have a negative value here.  So we just skip this shard since that means it's now using very little heap:
            if (shardBytesUsed < 0) {
                continue;
            }

            totalBytes += shardBytesUsed;
        }
        return totalBytes;
    }

    private void writeShardBuffers(boolean doThrottle) {
        long totalBytesUsed;
        while ((totalBytesUsed = totalBytesUsedByShards()) > indexingBuffer.getBytes()) {
            logger.debug("indexing buffers are using [{}] bytes; limit is [{}]; going to flush buffers",
                totalBytesUsed, indexingBuffer.getBytes());
            // OK we are now over-budget; fill the priority queue and ask largest shard(s) to refresh:
            PriorityQueue<ShardAndBytesUsed> queue = new PriorityQueue<>();

            for (IndexShard shard : availableShards()) {
                // How many bytes this shard is currently (async'd) moving from heap to disk:
                long shardWritingBytes = getShardWritingBytes(shard);

                // How many heap bytes this shard is currently using
                long shardBytesUsed = getIndexBufferRAMBytesUsed(shard);

<<<<<<< HEAD
                // Only count up bytes not already being refreshed:
                shardBytesUsed -= shardWritingBytes;

                // If the refresh completed just after we pulled shardWritingBytes and before we pulled shardBytesUsed, then we could
                // have a negative value here.  So we just skip this shard since that means it's now using very little heap:
                if (shardBytesUsed < 0) {
                    continue;
                }

                if (shardBytesUsed > 0) {
                    if (logger.isTraceEnabled()) {
                        if (shardWritingBytes != 0) {
                            logger.trace("shard [{}] is using [{}] heap, writing [{}] heap", shard.shardId(), shardBytesUsed, shardWritingBytes);
                        } else {
                            logger.trace("shard [{}] is using [{}] heap, not writing any bytes", shard.shardId(), shardBytesUsed);
=======
                    if (shardBytesUsed > 0) {
                        if (logger.isTraceEnabled()) {
                            if (shardWritingBytes != 0) {
                                logger.trace("shard [{}] is using [{}] heap, writing [{}] heap", shard.shardId(), shardBytesUsed,
                                    shardWritingBytes);
                            } else {
                                logger.trace("shard [{}] is using [{}] heap, not writing any bytes", shard.shardId(), shardBytesUsed);
                            }
>>>>>>> 63ee61da
                        }
                    }
                    queue.add(new ShardAndBytesUsed(shardBytesUsed, shard));
                }
            }

<<<<<<< HEAD
            if (logger.isDebugEnabled()) {
                logger.debug("now write some indexing buffers: total indexing heap bytes used [{}] vs {} [{}], currently writing bytes [{}], [{}] shards with non-zero indexing buffer",
                    new ByteSizeValue(totalBytesUsed), INDEX_BUFFER_SIZE_SETTING.getKey(), indexingBuffer, new ByteSizeValue(totalBytesWriting()), queue.size());
=======
                logger.debug("now write some indexing buffers: total indexing heap bytes used [{}] vs {} [{}], " +
                    "currently writing bytes [{}], [{}] shards with non-zero indexing buffer", new ByteSizeValue(totalBytesUsed),
                    INDEX_BUFFER_SIZE_SETTING.getKey(), indexingBuffer, new ByteSizeValue(totalBytesWriting), queue.size());

                while (totalBytesUsed > indexingBuffer.getBytes() && queue.isEmpty() == false) {
                    ShardAndBytesUsed largest = queue.poll();
                    logger.debug("write indexing buffer to disk for shard [{}] to free up its [{}] indexing buffer",
                        largest.shard.shardId(), new ByteSizeValue(largest.bytesUsed));
                    writeIndexingBufferAsync(largest.shard);
                    totalBytesUsed -= largest.bytesUsed;
                    if (doThrottle && throttled.contains(largest.shard) == false) {
                        logger.info("now throttling indexing for shard [{}]: segment writing can't keep up", largest.shard.shardId());
                        throttled.add(largest.shard);
                        activateThrottling(largest.shard);
                    }
                }
>>>>>>> 63ee61da
            }

            while (totalBytesUsed > indexingBuffer.getBytes() && queue.isEmpty() == false) {
                ShardAndBytesUsed largest = queue.poll();
                logger.debug("write indexing buffer to disk for shard [{}] to free up its [{}] indexing buffer", largest.shard.shardId(), new ByteSizeValue(largest.bytesUsed));
                writeIndexingBufferAsync(largest.shard);
                totalBytesUsed -= largest.bytesUsed;
                if (doThrottle && throttled.contains(largest.shard) == false) {
                    logger.info("now throttling indexing for shard [{}]: segment writing can't keep up", largest.shard.shardId());
                    throttled.add(largest.shard);
                    activateThrottling(largest.shard);
                }
            }
        }
    }

    /**
     * ask this shard to check now whether it is inactive, and reduces its indexing buffer if so.
     */
    protected void checkIdle(IndexShard shard, long inactiveTimeNS) {
        try {
            shard.checkIdle(inactiveTimeNS);
        } catch (AlreadyClosedException e) {
            logger.trace(() -> new ParameterizedMessage("ignore exception while checking if shard {} is inactive", shard.shardId()), e);
        }
    }
}<|MERGE_RESOLUTION|>--- conflicted
+++ resolved
@@ -391,7 +391,6 @@
                 // How many heap bytes this shard is currently using
                 long shardBytesUsed = getIndexBufferRAMBytesUsed(shard);
 
-<<<<<<< HEAD
                 // Only count up bytes not already being refreshed:
                 shardBytesUsed -= shardWritingBytes;
 
@@ -404,52 +403,24 @@
                 if (shardBytesUsed > 0) {
                     if (logger.isTraceEnabled()) {
                         if (shardWritingBytes != 0) {
-                            logger.trace("shard [{}] is using [{}] heap, writing [{}] heap", shard.shardId(), shardBytesUsed, shardWritingBytes);
+                            logger.trace("shard [{}] is using [{}] heap, writing [{}] heap", shard.shardId(),
+                                shardBytesUsed, shardWritingBytes);
                         } else {
                             logger.trace("shard [{}] is using [{}] heap, not writing any bytes", shard.shardId(), shardBytesUsed);
-=======
-                    if (shardBytesUsed > 0) {
-                        if (logger.isTraceEnabled()) {
-                            if (shardWritingBytes != 0) {
-                                logger.trace("shard [{}] is using [{}] heap, writing [{}] heap", shard.shardId(), shardBytesUsed,
-                                    shardWritingBytes);
-                            } else {
-                                logger.trace("shard [{}] is using [{}] heap, not writing any bytes", shard.shardId(), shardBytesUsed);
-                            }
->>>>>>> 63ee61da
                         }
                     }
                     queue.add(new ShardAndBytesUsed(shardBytesUsed, shard));
                 }
             }
 
-<<<<<<< HEAD
-            if (logger.isDebugEnabled()) {
-                logger.debug("now write some indexing buffers: total indexing heap bytes used [{}] vs {} [{}], currently writing bytes [{}], [{}] shards with non-zero indexing buffer",
-                    new ByteSizeValue(totalBytesUsed), INDEX_BUFFER_SIZE_SETTING.getKey(), indexingBuffer, new ByteSizeValue(totalBytesWriting()), queue.size());
-=======
-                logger.debug("now write some indexing buffers: total indexing heap bytes used [{}] vs {} [{}], " +
+            logger.debug("now write some indexing buffers: total indexing heap bytes used [{}] vs {} [{}], " +
                     "currently writing bytes [{}], [{}] shards with non-zero indexing buffer", new ByteSizeValue(totalBytesUsed),
-                    INDEX_BUFFER_SIZE_SETTING.getKey(), indexingBuffer, new ByteSizeValue(totalBytesWriting), queue.size());
-
-                while (totalBytesUsed > indexingBuffer.getBytes() && queue.isEmpty() == false) {
-                    ShardAndBytesUsed largest = queue.poll();
-                    logger.debug("write indexing buffer to disk for shard [{}] to free up its [{}] indexing buffer",
-                        largest.shard.shardId(), new ByteSizeValue(largest.bytesUsed));
-                    writeIndexingBufferAsync(largest.shard);
-                    totalBytesUsed -= largest.bytesUsed;
-                    if (doThrottle && throttled.contains(largest.shard) == false) {
-                        logger.info("now throttling indexing for shard [{}]: segment writing can't keep up", largest.shard.shardId());
-                        throttled.add(largest.shard);
-                        activateThrottling(largest.shard);
-                    }
-                }
->>>>>>> 63ee61da
-            }
+                INDEX_BUFFER_SIZE_SETTING.getKey(), indexingBuffer, new ByteSizeValue(totalBytesWriting()), queue.size());
 
             while (totalBytesUsed > indexingBuffer.getBytes() && queue.isEmpty() == false) {
                 ShardAndBytesUsed largest = queue.poll();
-                logger.debug("write indexing buffer to disk for shard [{}] to free up its [{}] indexing buffer", largest.shard.shardId(), new ByteSizeValue(largest.bytesUsed));
+                logger.debug("write indexing buffer to disk for shard [{}] to free up its [{}] indexing buffer",
+                    largest.shard.shardId(), new ByteSizeValue(largest.bytesUsed));
                 writeIndexingBufferAsync(largest.shard);
                 totalBytesUsed -= largest.bytesUsed;
                 if (doThrottle && throttled.contains(largest.shard) == false) {
